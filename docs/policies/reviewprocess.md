---
title: "Policies: Review Process"
permalink: policies_reviewprocess.html
folder: policies
sidebar: general_sidebar
---

## Introduction
The Azure Developer Platform (ADP) Architecture Review Board is a board of language architects specializing in Java, Python, TS/JS, C#, C, C++, Go, Android, and iOS.

**The Architecture Board reviews Track 2 libraries only**. By definition, a Track 2 library is one that follows our [Track 2 library design guidelines and specific language guidelines](https://azure.github.io/azure-sdk/general_introduction.html). This means that libraries produced solely by a code generator do NOT follow these guidelines; engineers MUST build a layer on top of the generated code in order to produce a library that meets the guidelines. We have developed the SDK Development Training program to help you be successful in building these libraries - find out more [here!](https://dev.azure.com/azure-sdk/internal/_wiki/wikis/internal.wiki/346/Azure-SDK-Development-Training)

We expect all Azure client libraries to pass rigorous API reviews similar to those conducted for any other API produced by Microsoft (for example, the .NET APIs). In addition to detailed reviews of new libraries, **all changes** to an API must be approved by an architect of the specific language before release.


## API Review Process Roadmap

Typically, there will be a minimum of three meetings with the Architecture Board: 

<<<<<<< HEAD
1.	Introductory session 
2.	API reviews 
3.	API Sign Off 
=======
1. **Informational** - The first is purely informational/educational to enable the board to get up to speed with the library / new features that are coming.  This allows for early feedback and will potentially affect the service design.  High level topics such as API namespaces, function names, and types will be suggested in this first discussion.  See [What to prepare for the initial discussion](#what-to-prepare-for-the-initial-discussion) below.
2. **Review** - The second is to propose and review the overall API shape in the core languages (.NET, Java, Python, and TypeScript) with an eye towards consistency. Occasionally, questions arise in the review for one language that will impact the implementation in other languages as well.  For this reason, it is encouraged that all languages are scheduled for review in the same board meeting or in board meetings within a 7 day period.  Ideally these reviews happen before most of the coding work has been done to implement the APIs.  This review should be done before the first public beta.  See [API Listings](#api-listings) below.
3. **Signoff** - The third is a final API signoff.  All languages must be signed off before any are released as GA.  When there have been limited changes made to the API since the second review, architects may choose to sign off over email without the need for a full meeting.
>>>>>>> 0f667180

Depending on the library surface and other factors, more than one API reviews may be needed.  

Create an epic using the “Record of Architecture Board Approval for Release” issue template to track reviews and approvals. The release manager will ask for a link to this issue as part of the PLR. 

<<<<<<< HEAD
=======
For small or targeted changes and bug fixes which modify APIs, the architect in each language can review and sign off without a combined/central review. We highly recommend doing this review as early as possible. This should be done on GitHub by opening an issue with links to API diffs.  Include all architects as reviewers. In some cases it makes sense for small changes to the API to be batched for efficiency. If a language architect determines there is a need for a deeper discussion, then a meeting with that architect should be scheduled to have that conversation. If it’s a cross language discussion, then a board meeting should be scheduled.
>>>>>>> 0f667180

It’s critical that library owners engage with the architecture board early enough to allow time for fixes and (sometimes significant) API redesign based on discussion. Depending on the nature and scope of the client library work being done, the sequence of events to follow when engaging with the architecture board will follow one of two paths:

1. **New libraries, large feature work, and/or pipeline changes**

<<<<<<< HEAD
    These changes should be discussed in an architecture board meeting at least three times. See “Types of Review Meetings and What to Prepare” section below.
=======
It is expected that API changes are released in beta for a period of time before they are released as GA. This gives customers time to provide feedback which could result in adjustments to the API before it GAs. API changes that go straight to GA do not benefit from this feedback which can result in them being difficult for customers to use and for us to support. In most circumstances, API changes going through either the full or abbreviated review process should be released as beta before GA.
>>>>>>> 0f667180

2. **Small, targeted changes and bug fixes**

<<<<<<< HEAD
    See “Getting approval for small, targeted changes and bug fixes” section below.
=======
While an API is in beta or after it is in GA, changes to APIs are not always obvious (to the developer or the reviewer) when they're being made so it's important that we identify them and review them to ensure the best SDK library experience for our customers. Long-term we will have tooling in place to detect API additions, changes, and breaks.  Until then, we will use the "APIChange" label on PRs to identify code changes that included a modification to an already released API.  This signals to that a language architect needs to review the change.  Once they've approved the change they would add the "ArchApproved" label.  Before release, a review of all changes merged into the library should be done to ensure that all "APIChange" labels are paired with an "ArchApproved" label.  Here is an [example query](https://github.com/Azure/azure-sdk-for-java/pulls?utf8=%E2%9C%93&q=is%3Apr+label%3AAPIChange+) for the Java libraries.
>>>>>>> 0f667180

If you are unsure which path applies to the work you are doing, you should consult with a language architect for guidance.


## Types of Review Meetings and What to Prepare 

[Submit an issue](https://github.com/Azure/azure-sdk/issues/new/choose) to the Architecture Board to request for a meeting. If the service is pre-release and not yet publicly disclosed, use the private repository ([azure-sdk-pr](https://github.com/Azure/azure-sdk-pr)). After creating the issue, email the [Architecture Board](adparch@microsoft.com) to communicate specific requests such as scheduling, invite lists, etc.

Depending on the type of review, use the appropriate template to create the issue. Ensure that you included everything the issue template asks for and in the correct format. 

### 1. Introductory Session 

This purely informational/educational to let the board get up to speed with the service and the library/new features that are coming. This allows for early feedback and will potentially affect the service design. High level topics such as API namespaces, function names, and types will be suggested in this first discussion. 

**What to bring (include the following in GitHub issue requesting for review)**: 
* Service introduction material
    * Link to documentation introducing/describing the service
    * Some teams also prepare a PowerPoint introductions 
* Link to the service REST APIs, if applicable/available.
* Champion scenario samples
    * Code is appreciated but optional. Pseudocode is fine.
    * See “Champion scenarios” section below for definition
    * [Sample example](https://github.com/Azure/azure-sdk-for-net/blob/master/sdk/textanalytics/Azure.AI.TextAnalytics/samples/Sample1_DetectLanguage.md)
        * Should be added to library’s sample folder ([example](https://github.com/Azure/azure-sdk-for-net/tree/master/sdk/textanalytics/Azure.AI.TextAnalytics/samples))
* Quickstart samples 
  * Optional for introductory meeting
  * See "Quickstart Samples" section below
  
### 2. API Review
During API reviews, we look at sample code and detailed API listings. You can see an example of such listing [here](https://github.com/Azure/azure-sdk/blob/master/docs/dotnet/APIListingExample.md).

If you have a prototype of your APIs, you can generate the API listing: 

* For .NET, upload a DLL to the [ApiView](http://apiview.dev/) tool.
* For Java, upload the `*-sources.jar` file to the [ApiView](http://apiview.dev/) tool (e.g. `azure-core-1.3.0-beta.1-sources.jar`).
* For Python, use our [custom API stub generator](https://github.com/Azure/azure-sdk-tools/tree/master/packages/python-packages/api-stub-generator#generate-stub-file) to produce a single file with your public API surface. Upload the output of stubgen to the [ApiView](http://apiview.dev/) tool.
* For TypeScript, use [api-extractor](https://api-extractor.com/pages/setup/generating_docs/) to generate your `api.json/docModel` file and then upload to [APIView](https://apiview.dev/).

For all other languages, send a request to the Architecture Board to discuss the best format on individual basis.

Depending on the situation and service, more than one API review may be needed (because there are major changes between API versions, for example). If that is the case, file another issue when the team is ready for another review.  

**What to bring (include the following in GitHub issue requesting for review):**
* Links to the API Listings for each language reviewed
  * Be sure to provide these at least **5 business days before** the intended review date so architects have time to review before the meeting
* Code samples for each champion scenario 
* Quickstart samples 

### 3. API Sign Off

The goal of the API sign-off meeting is to resolve any controversial/unsettled questions about the API. These questions can come from language architects or service teams. 

**All languages must be signed off before any are released as GA.** When there have been limited changes made to the API since the second review, *architects may choose to sign off over email* without the need for a full meeting.

**What to bring (include the following in GitHub issue requesting for review):**
* Links to API Listings for each language
* Prepare to talk about unresolved questions about API
  
### Champion Scenarios

A champion scenario is a use case that the consumer of the client library is commonly expected to perform.  Champion scenarios are used to ensure the developer experience is exemplary for the common cases. You need to show the entire code sample (including error handling, as an example) for the champion scenarios. Please also show how the **authentication workflow** would look like for your library.

Good scenarios are technology agnostic (i.e. the customer can do the same thing in multiple ways), and are expected to be used by > 20% of users. 

Examples of bad scenarios:
* Create a client (it's part of a scenario, and we'll see it often enough in true champion scenarios)
* Send a batch of events (again, part of the scenario)
* Create a page blob (it's not used by enough of the user base)

### Quickstart Samples

Samples demonstrating common how-tos: 

* Create a new resource
* Read the resource
* Modify the resource
* Delete the resource
* Error handling 
* Handling race conditions/concurrency issues

## What Happens During Review

### Who should be present? 

The people familiar with the APIs and service (usually the Engineering and/or PM Lead) should be present.

### Introductory sessions
The typical agenda starts with service team presenting the service for about 30 minutes. Then champion scenarios will be presented, each followed by discussions. This will take up majority of the time. If there are Rest APIs available, the Board will discuss them if time allows. And finally, there’ll be a short summary of action items to be done before the next review meeting. 

### API Reviews

Language architects will have reviewed the API Listings provided by the time of review. They’ll jump right into discussing the API and samples provided. The meeting will end with a short summary of action items to be taken. 

### API Sign Off 

Typically, there’ll be some unsettled/controversial questions on the API either from language architects who reviewed the API or from the presenting team. Since the goal of this review is to approve the API, the Board usually jumps right into discussing these questions. The review will end with a final approval of the API or follow up items to get the API to be approved. 

### Required Quorum

For an API to be approved, the following conditions must be met at the Architecture Board meeting:

* Representatives from all Tier-1 languages (Java, Python, TS/JS, C#), and all languages under consideration must be present.
* A minimum of THREE architects from different language groups must be present.
  
If a language architect is *not* present at the meeting, a deputy architect can be the representative of that specific language instead. The list of language representatives can only be changed by the LT of the Azure SDK group.


## What Happens After Review

For introductory and API review sessions, there will usually be a list of action items to take before the next meeting. Be sure to follow up on these items. Sometimes, one of these action items could be to schedule for another API review once the architects' suggested changes have been made. 

Remember to create an epic using the issue template “Record of Architecture Board Approval for Release” to keep track of API reviews and approvals.

If after an API Sign Off session the Architecture Board approves the release, the SDK Team will add the comment “APPROVED FOR RELEASE” to the issue requesting for the Sign Off review. Remember to add the issue's link to the record of approval epic!

## Getting Approval for Small, Targeted Changes and Bug Fixes

For small or targeted changes and bug fixes which modify APIs, the architect in each language can review and sign off without a combined/central review. We highly recommend doing this review as early as possible. This should be done on GitHub by opening an issue with links to API diffs. Include all architects as reviewers. In some cases it makes sense for small changes to the API to be batched for efficiency. If a language architect determines there is a need for a deeper discussion, then a meeting with that architect should be scheduled. If it’s a cross-language discussion, then a board meeting should be scheduled.

Remember that **all** changes to an API must be approved by the language architect before release.


## Tracking API Changes That Need to be Reviewed
While an API is in preview or after it is in GA, changes to APIs are not always obvious (to the developer or the reviewer) when they’re being made so it’s important that we identify them and review them to ensure the best SDK library experience for our customers. Long-term we will have tooling in place to detect API additions, changes, and breaks. Until then, we will use the “APIChange” label on PRs to identify code changes that included a modification to an already released API. This signals to that a language architect needs to review the change. Once they’ve approved the change they would add the “ArchApproved” label. Before release, a review of all changes merged into the library should be done to ensure that all “APIChange” labels are paired with an “ArchApproved” label. Here is an [example query](https://github.com/Azure/azure-sdk-for-java/pulls?utf8=%E2%9C%93&q=is%3Apr+label%3AAPIChange+) for the Java libraries.

When the library developers indicate they’re ready to release, these should be reviewed by the architect as part of final signoff before GA. Libraries should not be released as GA (or updated to GA) if there are unresolved “APIChange” labels without a corresponding “ArchApproved” label. Once final review is requested, all “APIChange” labels will be responded to within 5 working days.


{% include refs.md %}<|MERGE_RESOLUTION|>--- conflicted
+++ resolved
@@ -17,42 +17,25 @@
 
 Typically, there will be a minimum of three meetings with the Architecture Board: 
 
-<<<<<<< HEAD
 1.	Introductory session 
 2.	API reviews 
 3.	API Sign Off 
-=======
-1. **Informational** - The first is purely informational/educational to enable the board to get up to speed with the library / new features that are coming.  This allows for early feedback and will potentially affect the service design.  High level topics such as API namespaces, function names, and types will be suggested in this first discussion.  See [What to prepare for the initial discussion](#what-to-prepare-for-the-initial-discussion) below.
-2. **Review** - The second is to propose and review the overall API shape in the core languages (.NET, Java, Python, and TypeScript) with an eye towards consistency. Occasionally, questions arise in the review for one language that will impact the implementation in other languages as well.  For this reason, it is encouraged that all languages are scheduled for review in the same board meeting or in board meetings within a 7 day period.  Ideally these reviews happen before most of the coding work has been done to implement the APIs.  This review should be done before the first public beta.  See [API Listings](#api-listings) below.
-3. **Signoff** - The third is a final API signoff.  All languages must be signed off before any are released as GA.  When there have been limited changes made to the API since the second review, architects may choose to sign off over email without the need for a full meeting.
->>>>>>> 0f667180
+
 
 Depending on the library surface and other factors, more than one API reviews may be needed.  
 
 Create an epic using the “Record of Architecture Board Approval for Release” issue template to track reviews and approvals. The release manager will ask for a link to this issue as part of the PLR. 
 
-<<<<<<< HEAD
-=======
-For small or targeted changes and bug fixes which modify APIs, the architect in each language can review and sign off without a combined/central review. We highly recommend doing this review as early as possible. This should be done on GitHub by opening an issue with links to API diffs.  Include all architects as reviewers. In some cases it makes sense for small changes to the API to be batched for efficiency. If a language architect determines there is a need for a deeper discussion, then a meeting with that architect should be scheduled to have that conversation. If it’s a cross language discussion, then a board meeting should be scheduled.
->>>>>>> 0f667180
-
 It’s critical that library owners engage with the architecture board early enough to allow time for fixes and (sometimes significant) API redesign based on discussion. Depending on the nature and scope of the client library work being done, the sequence of events to follow when engaging with the architecture board will follow one of two paths:
 
 1. **New libraries, large feature work, and/or pipeline changes**
 
-<<<<<<< HEAD
     These changes should be discussed in an architecture board meeting at least three times. See “Types of Review Meetings and What to Prepare” section below.
-=======
-It is expected that API changes are released in beta for a period of time before they are released as GA. This gives customers time to provide feedback which could result in adjustments to the API before it GAs. API changes that go straight to GA do not benefit from this feedback which can result in them being difficult for customers to use and for us to support. In most circumstances, API changes going through either the full or abbreviated review process should be released as beta before GA.
->>>>>>> 0f667180
+
 
 2. **Small, targeted changes and bug fixes**
 
-<<<<<<< HEAD
     See “Getting approval for small, targeted changes and bug fixes” section below.
-=======
-While an API is in beta or after it is in GA, changes to APIs are not always obvious (to the developer or the reviewer) when they're being made so it's important that we identify them and review them to ensure the best SDK library experience for our customers. Long-term we will have tooling in place to detect API additions, changes, and breaks.  Until then, we will use the "APIChange" label on PRs to identify code changes that included a modification to an already released API.  This signals to that a language architect needs to review the change.  Once they've approved the change they would add the "ArchApproved" label.  Before release, a review of all changes merged into the library should be done to ensure that all "APIChange" labels are paired with an "ArchApproved" label.  Here is an [example query](https://github.com/Azure/azure-sdk-for-java/pulls?utf8=%E2%9C%93&q=is%3Apr+label%3AAPIChange+) for the Java libraries.
->>>>>>> 0f667180
 
 If you are unsure which path applies to the work you are doing, you should consult with a language architect for guidance.
 
@@ -168,12 +151,15 @@
 
 If after an API Sign Off session the Architecture Board approves the release, the SDK Team will add the comment “APPROVED FOR RELEASE” to the issue requesting for the Sign Off review. Remember to add the issue's link to the record of approval epic!
 
+## Previewing API Changes
+
+It is expected that API changes are released in beta for a period of time before they are released as GA. This gives customers time to provide feedback which could result in adjustments to the API before it GAs. API changes that go straight to GA do not benefit from this feedback which can result in them being difficult for customers to use and for us to support. In most circumstances, API changes going through either the full or abbreviated review process should be released as beta before GA.
+
 ## Getting Approval for Small, Targeted Changes and Bug Fixes
 
 For small or targeted changes and bug fixes which modify APIs, the architect in each language can review and sign off without a combined/central review. We highly recommend doing this review as early as possible. This should be done on GitHub by opening an issue with links to API diffs. Include all architects as reviewers. In some cases it makes sense for small changes to the API to be batched for efficiency. If a language architect determines there is a need for a deeper discussion, then a meeting with that architect should be scheduled. If it’s a cross-language discussion, then a board meeting should be scheduled.
 
 Remember that **all** changes to an API must be approved by the language architect before release.
-
 
 ## Tracking API Changes That Need to be Reviewed
 While an API is in preview or after it is in GA, changes to APIs are not always obvious (to the developer or the reviewer) when they’re being made so it’s important that we identify them and review them to ensure the best SDK library experience for our customers. Long-term we will have tooling in place to detect API additions, changes, and breaks. Until then, we will use the “APIChange” label on PRs to identify code changes that included a modification to an already released API. This signals to that a language architect needs to review the change. Once they’ve approved the change they would add the “ArchApproved” label. Before release, a review of all changes merged into the library should be done to ensure that all “APIChange” labels are paired with an “ArchApproved” label. Here is an [example query](https://github.com/Azure/azure-sdk-for-java/pulls?utf8=%E2%9C%93&q=is%3Apr+label%3AAPIChange+) for the Java libraries.
